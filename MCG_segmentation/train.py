--- conflicted
+++ resolved
@@ -126,19 +126,12 @@
         # Ensure wavelet_type is passed if needed by ECGFullDataset
         train_dataset = ECGFullDataset(
                 data_dir=args.data_dir_train, overlap=args.overlap, sequence_length=args.sequence_length,
-<<<<<<< HEAD
                 sinusoidal_noise_mag=args.sinusoidal_noise_mag, augmentation_prob=0.95, baseline_wander_mag=0.03, gaussian_noise_std=0.02
             )
         val_dataset = ECGFullDataset(
             data_dir=args.data_dir_val, overlap=args.overlap, sequence_length=args.sequence_length,
             sinusoidal_noise_mag=args.sinusoidal_noise_mag, augmentation_prob=0.90, baseline_wander_mag=0.03, gaussian_noise_std=0.02
-=======
                 sinusoidal_noise_mag=args.sinusoidal_noise_mag, augmentation_prob=0.80, baseline_wander_mag=0.02, gaussian_noise_std=0.02
-            )
-        val_dataset = ECGFullDataset(
-            data_dir=args.data_dir_val, overlap=args.overlap, sequence_length=args.sequence_length,
-            sinusoidal_noise_mag=args.sinusoidal_noise_mag, augmentation_prob=0.80, baseline_wander_mag=0.02, gaussian_noise_std=0.02
->>>>>>> eaee1722
         )
 
         if len(train_dataset) == 0: 
